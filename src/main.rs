mod database;
mod parser;
mod record;

use anyhow::{bail, Context, Result};
use database::Database;
use parser::{parse_query, QueryType, WhereCondition};
use record::Value;

fn main() -> Result<()> {
<<<<<<< HEAD
    let args = std::env::args().collect::<Vec<_>>();
    match args.len() {
        0 | 1 => bail!("Missing <database path> and <command>"),
        2 => bail!("Missing <command>"),
        _ => {}
    }

=======
    let args: Vec<String> = std::env::args().collect();

    if args.len() < 3 {
        bail!("Usage: {} <database path> <command>", args[0]);
    }

    let db_path = &args[1];
>>>>>>> cb2b6aae
    let command = &args[2];

<<<<<<< HEAD
            #[allow(unused_variables)]
            let page_size = u16::from_be_bytes([header[16], header[17]]);

            eprintln!("Logs from your program will appear here!");
=======
    if command.starts_with('.') {
        match command.as_str() {
            ".dbinfo" => handle_dbinfo(db_path),
            ".tables" => handle_tables(db_path),
            _ => bail!("Unsupported command: {}", command),
        }
    } else {
        match parse_query(command)? {
            QueryType::Select {
                columns,
                table,
                where_clause,
            } => handle_select(db_path, &columns, &table, where_clause),
            QueryType::SelectCount { table } => handle_count(db_path, &table),
            QueryType::Unknown => bail!("Unknown or unsupported SQL command: {}", command),
        }
    }
}

fn get_table_column_names(sql_create_table: &str) -> Result<Vec<String>> {
    let start_idx = sql_create_table
        .find('(')
        .context("Invalid CREATE TABLE syntax: missing '('")?;
    let end_idx = sql_create_table
        .rfind(')')
        .context("Invalid CREATE TABLE syntax: missing ')'")?;

    if start_idx >= end_idx {
        bail!("Invalid CREATE TABLE syntax: '(' not before ')'");
    }

    let columns_str = &sql_create_table[start_idx + 1..end_idx];
    let mut columns = vec!["id".to_string()];
    columns.extend(
        columns_str
            .split(',')
            .map(|col_def| {
                col_def
                    .trim()
                    .split_whitespace()
                    .next()
                    .unwrap_or("")
                    .to_string()
            })
            .filter(|s| !s.is_empty()),
    );
    Ok(columns)
}

fn handle_select(
    db_path: &str,
    requested_column_names: &[String],
    table_name: &str,
    where_clause: Option<WhereCondition>,
) -> Result<()> {
    let mut db = Database::open(db_path)?;
    let schema_entries = db.read_schema()?;

    let table_entry = schema_entries
        .iter()
        .find(|e| e.typ == "table" && e.tbl_name == table_name)
        .context(format!("Table '{}' not found", table_name))?;

    let table_sql = table_entry.sql.as_ref().context(format!(
        "No SQL definition found for table '{}'",
        table_name
    ))?;

    let all_table_column_names = get_table_column_names(table_sql)?;

    let output_column_indices = requested_column_names
        .iter()
        .map(|req_col_name| {
            all_table_column_names
                .iter()
                .position(|name| name.eq_ignore_ascii_case(req_col_name))
                .context(format!(
                    "Column '{}' not found in table '{}'",
                    req_col_name, table_name
                ))
        })
        .collect::<Result<Vec<usize>>>()?;

    let records = if let Some(condition) = &where_clause {
        if condition.column.eq_ignore_ascii_case("country") && condition.operator == "=" {
            let index_entry = schema_entries
                .iter()
                .find(|e| e.typ == "index" && e.tbl_name == table_name)
                .context("No index found for table")?;

            let rowids = db.collect_index_rowids(index_entry.rootpage, &condition.value)?;
            db.read_table_records_by_rowids(table_entry.rootpage, &rowids)?
        } else {
            let all_records = db.read_table_records(table_entry.rootpage)?;
            let condition_column_index = all_table_column_names
                .iter()
                .position(|name| name.eq_ignore_ascii_case(&condition.column))
                .context(format!(
                    "WHERE clause column '{}' not found in table '{}'",
                    condition.column, table_name
                ))?;

            all_records
                .into_iter()
                .filter(|record| {
                    if condition_column_index < record.len() {
                        match &record[condition_column_index] {
                            Value::Text(val) => {
                                if condition.operator == "=" {
                                    val == &condition.value
                                } else {
                                    false
                                }
                            }
                            Value::Int(val_int) => {
                                if condition.operator == "=" {
                                    if let Ok(cond_val_int) = condition.value.parse::<i64>() {
                                        *val_int == cond_val_int
                                    } else {
                                        false
                                    }
                                } else {
                                    false
                                }
                            }
                            _ => false,
                        }
                    } else {
                        false
                    }
                })
                .collect()
        }
    } else {
        db.read_table_records(table_entry.rootpage)?
    };

    for record in records {
        let mut values_to_print = Vec::new();
        for &index in &output_column_indices {
            if index < record.len() {
                match &record[index] {
                    Value::Text(value) => values_to_print.push(value.clone()),
                    Value::Int(value) => values_to_print.push(value.to_string()),
                    Value::Float(value) => values_to_print.push(value.to_string()),
                    Value::Blob(_) => values_to_print.push("[BLOB]".to_string()),
                    Value::Null => values_to_print.push("NULL".to_string()),
                }
            } else {
                values_to_print.push("".to_string());
            }
>>>>>>> cb2b6aae
        }
        println!("{}", values_to_print.join("|"));
    }

    Ok(())
}

fn handle_dbinfo(db_path: &str) -> Result<()> {
    let mut db = Database::open(db_path)?;
    println!("database page size: {}", db.page_size());

    let mut num_tables = 0;
    let schema = db.read_schema()?;

    for entry in schema {
        if entry.typ == "table" && !entry.tbl_name.starts_with("sqlite_") {
            num_tables += 1;
        }
    }

    println!("number of tables: {}", num_tables);
    Ok(())
}

fn handle_tables(db_path: &str) -> Result<()> {
    let mut db = Database::open(db_path)?;
    let schema = db.read_schema()?;

    let mut table_names = Vec::new();
    for entry in schema {
        if entry.typ == "table" && !entry.tbl_name.starts_with("sqlite_") {
            table_names.push(entry.tbl_name);
        }
    }

    println!("{}", table_names.join(" "));
    Ok(())
}

fn handle_count(db_path: &str, table_name: &str) -> Result<()> {
    let mut db = Database::open(db_path)?;
    let schema = db.read_schema()?;

    let entry = schema
        .iter()
        .find(|e| e.typ == "table" && e.tbl_name == table_name)
        .context(format!("Table '{}' not found", table_name))?;

    let records = db.read_table_records(entry.rootpage)?;
    println!("{}", records.len());

    Ok(())
}<|MERGE_RESOLUTION|>--- conflicted
+++ resolved
@@ -8,15 +8,6 @@
 use record::Value;
 
 fn main() -> Result<()> {
-<<<<<<< HEAD
-    let args = std::env::args().collect::<Vec<_>>();
-    match args.len() {
-        0 | 1 => bail!("Missing <database path> and <command>"),
-        2 => bail!("Missing <command>"),
-        _ => {}
-    }
-
-=======
     let args: Vec<String> = std::env::args().collect();
 
     if args.len() < 3 {
@@ -24,15 +15,8 @@
     }
 
     let db_path = &args[1];
->>>>>>> cb2b6aae
     let command = &args[2];
 
-<<<<<<< HEAD
-            #[allow(unused_variables)]
-            let page_size = u16::from_be_bytes([header[16], header[17]]);
-
-            eprintln!("Logs from your program will appear here!");
-=======
     if command.starts_with('.') {
         match command.as_str() {
             ".dbinfo" => handle_dbinfo(db_path),
@@ -184,7 +168,6 @@
             } else {
                 values_to_print.push("".to_string());
             }
->>>>>>> cb2b6aae
         }
         println!("{}", values_to_print.join("|"));
     }
